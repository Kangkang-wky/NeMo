--- conflicted
+++ resolved
@@ -136,39 +136,7 @@
                 intermediate_parallel = intermediate_parallel + lora_output
         return intermediate_parallel
 
-<<<<<<< HEAD
     def _lora_mlp_fc2_adapter_hook(self, intermediate_parallel, output):
-=======
-        if self.config.bias_activation_fusion:
-            if self.activation_func == F.gelu:
-                assert self.config.add_bias_linear is True
-                intermediate_parallel = bias_gelu_impl(intermediate_parallel, bias_parallel)
-            elif self.activation_func == F.silu and self.config.gated_linear_unit:
-                intermediate_parallel = bias_swiglu_impl(intermediate_parallel, bias_parallel)
-            else:
-                raise ValueError("Only support fusion of gelu and swiglu")
-        else:
-            if bias_parallel is not None:
-                intermediate_parallel = intermediate_parallel + bias_parallel
-            if self.config.gated_linear_unit:
-
-                def glu(x):
-                    x = torch.chunk(x, 2, dim=-1)
-                    return self.config.activation_func(x[0]) * x[1]
-
-                intermediate_parallel = glu(intermediate_parallel)
-            else:
-                intermediate_parallel = self.activation_func(intermediate_parallel)
-
-        infused_adapter = self.get_adapter_module(AdapterName.MLP_INFUSED)
-        if infused_adapter:
-            intermediate_parallel = infused_adapter(intermediate_parallel)
-
-        # [s, b, h]
-        output, output_bias = self.linear_fc2(intermediate_parallel)
-
-        # LoRA logic
->>>>>>> eb45a874
         if self.is_adapter_available():
             lora_linear_fc2_adapter = self.get_adapter_module(AdapterName.LORA_4HtoH_ADAPTER)
             if lora_linear_fc2_adapter and self.adapter_cfg[AdapterName.LORA_4HtoH_ADAPTER]['enabled']:
