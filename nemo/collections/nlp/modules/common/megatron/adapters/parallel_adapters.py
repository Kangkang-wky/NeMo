--- conflicted
+++ resolved
@@ -67,14 +67,11 @@
     LORA_KQV_ADAPTER = "lora_kqv_adapter"
     LORA_KV_ADAPTER = "lora_kv_adapter"
     LORA_Q_ADAPTER = "lora_q_adapter"
-<<<<<<< HEAD
     MM_LINEAR_ADAPTER = "mm_linear_adapter"
     LORA_DENSE_ATTENTION_ADAPTER = "lora_dense_attention_adapter"
     LORA_Hto4H_ADAPTER = "lora_hto4h_adapter"
     LORA_4HtoH_ADAPTER = "lora_4htoh_adapter"
-=======
     MULTIMODAL_PROJECTOR_ADAPTER = "mm_projector_adapter"
->>>>>>> c0ab6be6
 
 
 class InfusedAdapter(nn.Module, AdapterModuleUtil):
