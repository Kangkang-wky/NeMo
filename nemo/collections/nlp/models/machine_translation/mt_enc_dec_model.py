--- conflicted
+++ resolved
@@ -44,7 +44,7 @@
 from nemo.collections.nlp.models.enc_dec_nlp_model import EncDecNLPModel
 from nemo.collections.nlp.models.machine_translation.mt_enc_dec_config import MTEncDecModelConfig
 from nemo.collections.nlp.modules.common import TokenClassifier
-from nemo.collections.nlp.modules.common.transformer import BeamSearchSequenceGenerator, TopKSequenceGenerator
+from nemo.collections.nlp.modules.common.transformer import BeamSearchSequenceGenerator
 from nemo.collections.nlp.modules.common.transformer.transformer import TransformerDecoderNM, TransformerEncoderNM
 from nemo.core.classes.common import typecheck
 from nemo.utils import logging, model_utils
@@ -353,42 +353,15 @@
             drop_last=cfg.get("drop_last", False),
         )
 
-<<<<<<< HEAD
-    def replace_beam_with_sampling(self, topk=500):
-        self.beam_search = TopKSequenceGenerator(
-            embedding=self.decoder.embedding,
-            decoder=self.decoder.decoder,
-            log_softmax=self.log_softmax,
-            max_sequence_length=self.beam_search.max_seq_length,
-            beam_size=topk,  # hyperparam from https://arxiv.org/pdf/1808.09381.pdf
-            bos=self.decoder_tokenizer.bos_id,
-            pad=self.decoder_tokenizer.pad_id,
-            eos=self.decoder_tokenizer.eos_id,
-        )
-
     def get_normalizer_and_tokenizer(self, lang):
         """
         Returns a normalizer and tokenizer for a specific language.
-
-        TODO: FIX ME to properly handle Ja, see .translate method
-=======
-    def get_normalizer_and_tokenizer(self, lang):
-        """
-        Returns a normalizer and tokenizer for a specific language.
->>>>>>> b467d6f2
         """
         tokenizer, normalizer = None, None
         if lang not in ['zh', 'ja']:
             tokenizer = MosesTokenizer(lang=lang)
             normalizer = MosesPunctNormalizer(lang=lang)
         elif lang == 'ja':
-<<<<<<< HEAD
-            raise NotImplementedError("Input tokenization for Japanese is not implemented yet")
-        elif lang == 'zh':
-            normalizer = opencc.OpenCC('t2s.json')
-
-        return tokenizer, normalizer
-=======
             normalizer = MosesPunctNormalizer(
                 lang=lang, pre_replace_unicode_punct=True, post_remove_control_chars=True
             )
@@ -398,63 +371,10 @@
             tokenizer = ChineseTokenizer()
 
         return normalizer, tokenizer
->>>>>>> b467d6f2
 
     def get_detokenizer(self, lang):
         """
         Returns a detokenizer for a specific language.
-<<<<<<< HEAD
-
-        TODO: FIX ME, see .translate method
-        """
-        detokenizer = None
-        if lang not in ['zh']:
-            detokenizer = MosesDetokenizer(lang=lang)
-        elif lang == 'zh':
-            detokenizer = PanguJiebaDetokenizer()
-
-        return detokenizer
-
-    @torch.no_grad()
-    def batch_translate(
-        self, src: torch.LongTensor, src_mask: torch.LongTensor, source_lang: str = None, target_lang: str = None
-    ) -> List[str]:
-        """
-        Translates a minibatch of inputs from source language to target language.
-        Args:
-            src: minibatch of inputs in the src language (batch x seq_len)
-            src_mask: mask tensor indicating elements to be ignored (batch x seq_len)
-            target_lang: if not None, corresponding Detokenizer will be run
-        Returns:
-            translations: a list strings containing detokenized translations
-            inputs: a list of string containing detokenized inputs
-        """
-        src_hiddens = self.encoder(input_ids=src, encoder_mask=src_mask)
-        beam_results = self.beam_search(encoder_hidden_states=src_hiddens, encoder_input_mask=src_mask)
-        beam_results = self.filter_predicted_ids(beam_results)
-
-        target_detokenizer = self.get_detokenizer(target_lang)
-        source_detokenizer = self.get_detokenizer(source_lang)
-
-        if target_lang or source_lang == 'ja':
-            sp_detokenizer = SentencePieceDetokenizer()
-
-        translations = [self.decoder_tokenizer.ids_to_text(tr) for tr in beam_results.cpu().numpy()]
-        inputs = [self.encoder_tokenizer.ids_to_text(inp) for inp in src.cpu().numpy()]
-
-        if target_detokenizer is not None:
-            if target_lang == 'ja':
-                translations = [sp_detokenizer.detokenize(translation.split()) for translation in translations]
-            translations = [target_detokenizer.detokenize(translation.split()) for translation in translations]
-
-        if source_detokenizer is not None:
-            if target_lang == 'ja':
-                inputs = [sp_detokenizer.detokenize(inp.split()) for inp in inputs]
-            inputs = [source_detokenizer.detokenize(item.split()) for item in inputs]
-
-        return inputs, translations
-
-=======
         """
         detokenizer = None
         if lang not in ['zh', 'ja']:
@@ -466,7 +386,6 @@
 
         return detokenizer
 
->>>>>>> b467d6f2
     @torch.no_grad()
     def translate(self, text: List[str], source_lang: str = None, target_lang: str = None) -> List[str]:
         """
@@ -474,8 +393,8 @@
         Should be regular text, this method performs its own tokenization/de-tokenization
         Args:
             text: list of strings to translate
-            source_lang: if not None, corresponding Tokenizer and Normalizer will be run
-            target_lang: if not None, corresponding Detokenizer will be run
+            source_lang: if not None, corresponding MosesTokenizer and MosesPunctNormalizer will be run
+            target_lang: if not None, corresponding MosesDecokenizer will be run
         Returns:
             list of translated strings
         """
